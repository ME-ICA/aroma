"""Functions to calculate ICA-AROMA features for component classification."""
import logging
import os

import numpy as np
from nilearn import image, masking
from nilearn._utils import load_niimg

from aroma import utils

LGR = logging.getLogger(__name__)


def feature_time_series(mel_mix, mc):
    """Extract maximum motion parameter correlation scores from components.

    This function determines the maximum robust correlation of each component
    time series with a model of 72 realignment parameters.

    Parameters
    ----------
    mel_mix : numpy.ndarray of shape (T, C)
        Mixing matrix in shape T (time) by C (component).
    mc : str or array_like
        Full path of the text file containing the realignment parameters.
        Motion parameters are (time x 6), with the first three columns being
        rotation parameters (in radians) and the final three being translation
        parameters (in mm).

    Returns
    -------
    max_RP_corr : array_like
        Array of the maximum RP correlation feature scores for the components
        of the melodic_mix file.
    """
    if isinstance(mc, str):
        rp6 = utils.load_motpars(mc, source="auto")
    else:
        rp6 = mc

    if (rp6.ndim != 2) or (rp6.shape[1] != 6):
        raise ValueError(f"Motion parameters must of shape (n_trs, 6), not {rp6.shape}")

    if rp6.shape[0] != mel_mix.shape[0]:
        raise ValueError(
            f"Number of rows in mixing matrix ({mel_mix.shape[0]}) does not match "
            f"number of rows in motion parameters ({rp6.shape[0]})."
        )

    # Determine the derivatives of the RPs (add zeros at time-point zero)
    _, nparams = rp6.shape
    rp6_der = np.vstack((np.zeros(nparams), np.diff(rp6, axis=0)))

    # Create an RP-model including the RPs and its derivatives
    rp12 = np.hstack((rp6, rp6_der))

    # add the fw and bw shifted versions
    rp12_1fw = np.vstack((np.zeros(2 * nparams), rp12[:-1]))
    rp12_1bw = np.vstack((rp12[1:], np.zeros(2 * nparams)))
    rp_model = np.hstack((rp12, rp12_1fw, rp12_1bw))

    # Determine the maximum correlation between RPs and IC time-series
    nsplits = 1000
    nmixrows, nmixcols = mel_mix.shape
    nrows_to_choose = int(round(0.9 * nmixrows))

    # Max correlations for multiple splits of the dataset (for a robust
    # estimate)
    max_correls = np.empty((nsplits, nmixcols))
    for i in range(nsplits):
        # Select a random subset of 90% of the dataset rows
        # (*without* replacement)
        chosen_rows = np.random.choice(a=range(nmixrows), size=nrows_to_choose, replace=False)

        # Combined correlations between RP and IC time-series, squared and
        # non squared
<<<<<<< HEAD
        correl_nonsquared = utils.cross_correlation(mix[chosen_rows], rp_model[chosen_rows])
        correl_squared = utils.cross_correlation(mix[chosen_rows] ** 2, rp_model[chosen_rows] ** 2)
=======
        correl_nonsquared = utils.cross_correlation(mel_mix[chosen_rows],
                                                    rp_model[chosen_rows])
        correl_squared = utils.cross_correlation(mel_mix[chosen_rows]**2,
                                                 rp_model[chosen_rows]**2)
>>>>>>> 4b5da9fd
        correl_both = np.hstack((correl_squared, correl_nonsquared))

        # Maximum absolute temporal correlation for every IC
        max_correls[i] = np.abs(correl_both).max(axis=1)

    # Feature score is the mean of the maximum correlation over all the random
    # splits
    # Avoid propagating occasional nans that arise in artificial test cases
    max_RP_corr = np.nanmean(max_correls, axis=0)
    return max_RP_corr


def feature_frequency(mel_FT_mix: np.ndarray, TR: float):
    """Extract the high-frequency content feature scores.

    This function determines the frequency, as fraction of the Nyquist
    frequency, at which the higher and lower frequencies explain half
    of the total power between 0.01Hz and Nyquist.

    Parameters
    ----------
    mel_FT_mix : numpy.ndarray of shape (F, C)
        Stored array is (frequency x component), with frequencies
        ranging from 0 Hz to Nyquist frequency.
    TR : float
        TR (in seconds) of the fMRI data

    Returns
    -------
    HFC : array_like
        Array of the HFC ('High-frequency content') feature scores
        for the components of the melodic_FTmix file
    """
    # Determine sample frequency
    Fs = 1 / TR

    # Determine Nyquist-frequency
    Ny = Fs / 2

    n_frequencies = mel_FT_mix.shape[0]

    # Determine which frequencies are associated with every row in the
    # melodic_FTmix file (assuming the rows range from 0Hz to Nyquist)
    f = Ny * np.arange(1, n_frequencies + 1) / n_frequencies

    # Only include frequencies higher than 0.01Hz
    fincl = np.squeeze(np.array(np.where(f > 0.01)))
    mel_FT_mix = mel_FT_mix[fincl, :]
    f = f[fincl]

    # Set frequency range to [0-1]
    f_norm = (f - 0.01) / (Ny - 0.01)

    # For every IC; get the cumulative sum as a fraction of the total sum
    fcumsum_fract = np.cumsum(mel_FT_mix, axis=0) / np.sum(mel_FT_mix, axis=0)

    # Determine the index of the frequency with the fractional cumulative sum
    # closest to 0.5
    idx_cutoff = np.argmin(np.abs(fcumsum_fract - 0.5), axis=0)

    # Now get the fractions associated with those indices index, these are the
    # final feature scores
    HFC = f_norm[idx_cutoff]

    # Return feature score
    return HFC


def feature_spatial(mel_IC):
    """Extract the spatial feature scores.

    For each IC it determines the fraction of the mixture modeled thresholded
    Z-maps respectively located within the CSF or at the brain edges,
    using predefined standardized masks.

    Parameters
    ----------
    mel_IC : str or niimg_like
        Full path of the nii.gz file containing mixture-modeled thresholded
        (p<0.5) Z-maps, registered to the MNI152 2mm template

    Returns
    -------
    edge_fract : array_like
        Array of the edge fraction feature scores for the components of the
        mel_IC file
    csf_fract : array_like
        Array of the CSF fraction feature scores for the components of the
        mel_IC file
    """
    # Get the number of ICs
    mel_IC_img = load_niimg(mel_IC)
    num_ICs = mel_IC_img.shape[3]

    masks_dir = utils.get_resource_path()
    csf_mask = os.path.join(masks_dir, "mask_csf.nii.gz")
    edge_mask = os.path.join(masks_dir, "mask_edge.nii.gz")
    out_mask = os.path.join(masks_dir, "mask_out.nii.gz")

    # Loop over ICs
    edge_fract = np.zeros(num_ICs)
    csf_fract = np.zeros(num_ICs)
    for i in range(num_ICs):
        # Extract IC from the merged melodic_IC_thr2MNI2mm file
        temp_IC = image.index_img(mel_IC, i)

        # Change to absolute Z-values
        temp_IC = image.math_img("np.abs(img)", img=temp_IC)

        # Get sum of Z-values within the total Z-map (calculate via the mean
        # and number of non-zero voxels)
        temp_IC_data = temp_IC.get_fdata()
        tot_sum = np.sum(temp_IC_data)

        if tot_sum == 0:
            LGR.info(
                "\t- The spatial map of component {} is empty. " "Please check!".format(i + 1)
            )

        # Get sum of Z-values of the voxels located within the CSF
        # (calculate via the mean and number of non-zero voxels)
        csf_data = masking.apply_mask(temp_IC, csf_mask)
        csf_sum = np.sum(csf_data)

        # Get sum of Z-values of the voxels located within the Edge
        # (calculate via the mean and number of non-zero voxels)
        edge_data = masking.apply_mask(temp_IC, edge_mask)
        edge_sum = np.sum(edge_data)

        # Get sum of Z-values of the voxels located outside the brain
        # (calculate via the mean and number of non-zero voxels)
        out_data = masking.apply_mask(temp_IC, out_mask)
        out_sum = np.sum(out_data)

        # Determine edge and CSF fraction
        if tot_sum != 0:
            edge_fract[i] = (out_sum + edge_sum) / (tot_sum - csf_sum)
            csf_fract[i] = csf_sum / tot_sum
        else:
            edge_fract[i] = 0
            csf_fract[i] = 0

    # Return feature scores
    return edge_fract, csf_fract<|MERGE_RESOLUTION|>--- conflicted
+++ resolved
@@ -74,15 +74,10 @@
 
         # Combined correlations between RP and IC time-series, squared and
         # non squared
-<<<<<<< HEAD
-        correl_nonsquared = utils.cross_correlation(mix[chosen_rows], rp_model[chosen_rows])
-        correl_squared = utils.cross_correlation(mix[chosen_rows] ** 2, rp_model[chosen_rows] ** 2)
-=======
         correl_nonsquared = utils.cross_correlation(mel_mix[chosen_rows],
                                                     rp_model[chosen_rows])
         correl_squared = utils.cross_correlation(mel_mix[chosen_rows]**2,
                                                  rp_model[chosen_rows]**2)
->>>>>>> 4b5da9fd
         correl_both = np.hstack((correl_squared, correl_nonsquared))
 
         # Maximum absolute temporal correlation for every IC
