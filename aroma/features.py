--- conflicted
+++ resolved
@@ -42,7 +42,6 @@
         Otherwise, this will be a dictionary containing existing information,
         as well as new metadata for the ``max_RP_corr`` metric.
     """
-<<<<<<< HEAD
     if isinstance(metric_metadata, dict):
         metric_metadata["max_RP_corr"] = {
             "LongName": "Maximum motion parameter correlation",
@@ -64,13 +63,12 @@
             ),
             "Units": "arbitrary",
         }
-=======
+
     if isinstance(mc, str):
         rp6 = utils.load_motpars(mc, source="auto")
     else:
         rp6 = mc
     assert (rp6.ndim == 2) and (rp6.shape[1] == 6), "Wrong shape"
->>>>>>> ea5680e3
 
     # Read melodic mix file (IC time-series), subsequently define a set of
     # squared time-series
