--- conflicted
+++ resolved
@@ -131,11 +131,7 @@
     return max_RP_corr, metric_metadata
 
 
-<<<<<<< HEAD
-def feature_frequency(mel_FT_mix, TR, metric_metadata=None):
-=======
-def feature_frequency(mel_FT_mix: np.ndarray, TR: float):
->>>>>>> f6def491
+def feature_frequency(mel_FT_mix: np.ndarray, TR: float, metric_metadata=None):
     """Extract the high-frequency content feature scores.
 
     This function determines the frequency, as fraction of the Nyquist
