"""The core workflow for AROMA."""
import datetime
import logging
import os
import os.path as op
import shutil

import nibabel as nib
import numpy as np
import pandas as pd

from aroma import _version, features, utils

LGR = logging.getLogger(__name__)


def aroma_workflow(
    in_file,
    mc,
    mixing,
    component_maps,
    out_dir,
    den_type="nonaggr",
    TR=None,
    overwrite=False,
    generate_plots=True,
    debug=False,
    quiet=False,
    mc_source="auto",
):
    """Run the AROMA workflow.

    Parameters
    ----------
    in_file : str
        Path to MNI-space functional run to denoise.
    mc : str
        Path to motion parameters.
    mixing : str
        Path to mixing matrix.
    component_maps : str
        Path to thresholded z-statistic component maps.
    out_dir : str
        Output directory.
    den_type : {"nonaggr", "aggr", "both", "no"}, optional
        Denoising approach to use.
    TR : float or None, optional
        Repetition time of data in in_file and mixing.
        If None, this will be extracted from the header of in_file.
    overwrite : bool
    generate_plots : bool
    debug : bool
    quiet : bool
    mc_source : {"auto"}, optional
        What format is the mc file in?
    """
    if not op.isfile(in_file):
        raise FileNotFoundError(f"Input file does not exist: {in_file}")

    if not op.isfile(mc):
        raise FileNotFoundError(f"Motion parameters file does not exist: {mc}")

    if not op.isfile(mixing):
        raise FileNotFoundError(f"Mixing matrix file does not exist: {mixing}")

    if not op.isfile(component_maps):
        raise FileNotFoundError(f"Component maps file does not exist: {component_maps}")

    # Create output directory if needed
    if op.isdir(out_dir) and not overwrite:
        LGR.info(
            f"Output directory {out_dir},"
            """already exists.
            AROMA will not continue.
            Rerun with the -overwrite option to explicitly overwrite
            existing output.""",
        )
        return
    elif op.isdir(out_dir) and overwrite:
        LGR.warning(
            "Output directory {} exists and will be overwritten."
            "\n".format(out_dir)
        )
        shutil.rmtree(out_dir)
        os.makedirs(out_dir)
    else:
        os.makedirs(out_dir)

    # Create logfile name
    basename = 'aroma_'
    extension = 'tsv'
    isotime = datetime.datetime.now().strftime('%Y-%m-%dT%H%M%S')
    logname = os.path.join(out_dir, (basename + isotime + '.' + extension))

    # Set logging format
    log_formatter = logging.Formatter(
        '%(asctime)s\t%(name)-12s\t%(levelname)-8s\t%(message)s',
        datefmt='%Y-%m-%dT%H:%M:%S')

    # Set up logging file and open it for writing
    log_handler = logging.FileHandler(logname)
    log_handler.setFormatter(log_formatter)
    sh = logging.StreamHandler()

    # add logger mode options
    if quiet:
        logging.basicConfig(level=logging.WARNING,
                            handlers=[log_handler, sh],
                            format='%(levelname)-10s %(message)s')
    elif debug:
        logging.basicConfig(level=logging.DEBUG,
                            handlers=[log_handler, sh],
                            format='%(levelname)-10s %(message)s')
    else:
        logging.basicConfig(level=logging.INFO,
                            handlers=[log_handler, sh],
                            format='%(levelname)-10s %(message)s')

    version_number = _version.get_versions()['version']
    LGR.info(f'Currently running ICA-AROMA version {version_number}')

    # Check if the type of denoising is correctly specified, when specified
    if den_type not in ("nonaggr", "aggr", "both", "no"):
        LGR.warning(
            "Type of denoising was not correctly specified. Non-aggressive "
            "denoising will be run."
        )
        den_type = "nonaggr"

    # Prepare
    # Get TR of the fMRI data, if not specified
    if not TR:
        in_img = nib.load(in_file)
        TR = in_img.header.get_zooms()[3]

    # Check TR
    if TR == 1:
        LGR.warning(
            "Please check whether the determined TR (of "
            + str(TR)
            + "s) is correct!\n"
        )
    elif TR == 0:
        raise Exception(
            "TR is zero. ICA-AROMA requires a valid TR and will therefore "
            "exit. Please check the header, or define the TR as an additional "
            "argument.\n"
            "-------------- ICA-AROMA IS CANCELED ------------\n"
        )

    # Load more inputs
    motion_params = utils.load_motpars(mc, source=mc_source)  # T x 6
    mixing = np.loadtxt(mixing)  # T x C
    component_maps = nib.load(component_maps)  # X x Y x Z x C
    if mixing.shape[1] != component_maps.shape[3]:
        raise ValueError(
            f"Number of columns in mixing matrix ({mixing.shape[1]}) does not match "
            f"fourth dimension of component maps file ({component_maps.shape[3]})."
        )

    if mixing.shape[0] != motion_params.shape[0]:
        raise ValueError(
            f"Number of rows in mixing matrix ({mixing.shape[0]}) does not match "
            f"number of rows in motion parameters ({motion_params.shape[0]})."
        )

    LGR.info("  - extracting the CSF & Edge fraction features")
    metric_metadata = {}
    features_df = pd.DataFrame()
    (
        features_df["edge_fract"],
        features_df["csf_fract"],
        metric_metadata
    ) = features.feature_spatial(component_maps, metric_metadata)

    LGR.info("  - extracting the Maximum RP correlation feature")
    features_df["max_RP_corr"], metric_metadata = features.feature_time_series(
        mixing,
        motion_params,
        metric_metadata,
    )

    LGR.info("  - extracting the High-frequency content feature")
    # Should probably check that the frequencies match up with MELODIC's outputs
    mel_FT_mix, FT_freqs = utils.get_spectrum(mixing, TR)
    features_df["HFC"], metric_metadata = features.feature_frequency(
        mel_FT_mix,
        TR,
        metric_metadata,
    )

    LGR.info("  - classification")
    features_df, metric_metadata = utils.classification(features_df, metric_metadata)
    motion_ICs = utils.write_metrics(features_df, out_dir, metric_metadata)

    if generate_plots:
        from . import plotting
        plotting.classification_plot(
<<<<<<< HEAD
            op.join(out_dir, "desc-AROMA_metrics.tsv"), out_dir
=======
            op.join(out_dir, "classification_overview.txt"), out_dir
>>>>>>> 4b5da9fd
        )

    if den_type != "no":
        LGR.info("Step 3) Data denoising")
        utils.denoising(in_file, out_dir, mixing, den_type, motion_ICs)

    LGR.info("Finished")<|MERGE_RESOLUTION|>--- conflicted
+++ resolved
@@ -196,11 +196,7 @@
     if generate_plots:
         from . import plotting
         plotting.classification_plot(
-<<<<<<< HEAD
             op.join(out_dir, "desc-AROMA_metrics.tsv"), out_dir
-=======
-            op.join(out_dir, "classification_overview.txt"), out_dir
->>>>>>> 4b5da9fd
         )
 
     if den_type != "no":
