--- conflicted
+++ resolved
@@ -8,7 +8,7 @@
 import nibabel as nib
 import pandas as pd
 
-from aroma import utils, features, _version
+from aroma import _version, features, utils
 
 LGR = logging.getLogger(__name__)
 
@@ -235,12 +235,8 @@
 
     LGR.info("  - extracting the Maximum RP correlation feature")
     mel_mix = op.join(out_dir, "melodic.ica", "melodic_mix")
-<<<<<<< HEAD
+    mc = utils.load_motpars(mc, source=mc_source)
     features_df["max_RP_corr"], metric_metadata = features.feature_time_series(mel_mix, mc, metric_metadata)
-=======
-    mc = utils.load_motpars(mc, source=mc_source)
-    features_df["max_RP_corr"] = features.feature_time_series(mel_mix, mc)
->>>>>>> ea5680e3
 
     LGR.info("  - extracting the High-frequency content feature")
     mel_FT_mix = op.join(out_dir, "melodic.ica", "melodic_FTmix")
