"""The core workflow for AROMA."""
import datetime
import logging
import os
import os.path as op
import shutil

import nibabel as nib
import numpy as np
import pandas as pd

from aroma import _version, features, utils

LGR = logging.getLogger(__name__)


def aroma_workflow(
    in_file,
    mc,
    mixing,
    component_maps,
    out_dir,
    den_type="nonaggr",
    TR=None,
    overwrite=False,
    generate_plots=True,
    debug=False,
    quiet=False,
    mc_source="auto",
):
    """Run the AROMA workflow.

    Parameters
    ----------
    in_file : str
        Path to MNI-space functional run to denoise.
    mc : str
        Path to motion parameters.
    mixing : str
        Path to mixing matrix.
    component_maps : str
        Path to thresholded z-statistic component maps.
    out_dir : str
        Output directory.
    den_type : {"nonaggr", "aggr", "both", "no"}, optional
        Denoising approach to use.
    TR : float or None, optional
        Repetition time of data in in_file and mixing.
        If None, this will be extracted from the header of in_file.
    overwrite : bool
    generate_plots : bool
    debug : bool
    quiet : bool
    mc_source : {"auto"}, optional
        What format is the mc file in?
    """
    if not op.isfile(in_file):
        raise FileNotFoundError(f"Input file does not exist: {in_file}")

    if not op.isfile(mc):
        raise FileNotFoundError(f"Motion parameters file does not exist: {mc}")

    if not op.isfile(mixing):
        raise FileNotFoundError(f"Mixing matrix file does not exist: {mixing}")

    if not op.isfile(component_maps):
        raise FileNotFoundError(f"Component maps file does not exist: {component_maps}")

    # Create output directory if needed
    if op.isdir(out_dir) and not overwrite:
        LGR.info(
            f"Output directory {out_dir},"
            """already exists.
            AROMA will not continue.
            Rerun with the -overwrite option to explicitly overwrite
            existing output.""",
        )
        return
    elif op.isdir(out_dir) and overwrite:
        LGR.warning(
            "Output directory {} exists and will be overwritten."
            "\n".format(out_dir)
        )
        shutil.rmtree(out_dir)
        os.makedirs(out_dir)
    else:
        os.makedirs(out_dir)

    # Create logfile name
    basename = 'aroma_'
    extension = 'tsv'
    isotime = datetime.datetime.now().strftime('%Y-%m-%dT%H%M%S')
    logname = os.path.join(out_dir, (basename + isotime + '.' + extension))

    # Set logging format
    log_formatter = logging.Formatter(
        '%(asctime)s\t%(name)-12s\t%(levelname)-8s\t%(message)s',
        datefmt='%Y-%m-%dT%H:%M:%S')

    # Set up logging file and open it for writing
    log_handler = logging.FileHandler(logname)
    log_handler.setFormatter(log_formatter)
    sh = logging.StreamHandler()

    # add logger mode options
    if quiet:
        logging.basicConfig(level=logging.WARNING,
                            handlers=[log_handler, sh],
                            format='%(levelname)-10s %(message)s')
    elif debug:
        logging.basicConfig(level=logging.DEBUG,
                            handlers=[log_handler, sh],
                            format='%(levelname)-10s %(message)s')
    else:
        logging.basicConfig(level=logging.INFO,
                            handlers=[log_handler, sh],
                            format='%(levelname)-10s %(message)s')

    version_number = _version.get_versions()['version']
    LGR.info(f'Currently running ICA-AROMA version {version_number}')

    # Check if the type of denoising is correctly specified, when specified
    if den_type not in ("nonaggr", "aggr", "both", "no"):
        LGR.warning(
            "Type of denoising was not correctly specified. Non-aggressive "
            "denoising will be run."
        )
        den_type = "nonaggr"

    # Prepare
    # Get TR of the fMRI data, if not specified
    if not TR:
        in_img = nib.load(in_file)
        TR = in_img.header.get_zooms()[3]

    # Check TR
    if TR == 1:
        LGR.warning(
            "Please check whether the determined TR (of "
            + str(TR)
            + "s) is correct!\n"
        )
    elif TR == 0:
        raise Exception(
            "TR is zero. ICA-AROMA requires a valid TR and will therefore "
            "exit. Please check the header, or define the TR as an additional "
            "argument.\n"
            "-------------- ICA-AROMA IS CANCELED ------------\n"
        )

    # Load more inputs
    motion_params = utils.load_motpars(mc, source=mc_source)  # T x 6
    mixing = np.loadtxt(mixing)  # T x C
    component_maps = nib.load(component_maps)  # X x Y x Z x C
    if mixing.shape[1] != component_maps.shape[3]:
        raise ValueError(
            f"Number of columns in mixing matrix ({mixing.shape[1]}) does not match "
            f"fourth dimension of component maps file ({component_maps.shape[3]})."
        )

    if mixing.shape[0] != motion_params.shape[0]:
        raise ValueError(
            f"Number of rows in mixing matrix ({mixing.shape[0]}) does not match "
            f"number of rows in motion parameters ({motion_params.shape[0]})."
        )

    LGR.info("  - extracting the CSF & Edge fraction features")
    metric_metadata = {}
    features_df = pd.DataFrame()
<<<<<<< HEAD
    (
        features_df["edge_fract"],
        features_df["csf_fract"],
        metric_metadata
    ) = features.feature_spatial(mel_IC_MNI, metric_metadata)

    LGR.info("  - extracting the Maximum RP correlation feature")
    mel_mix = op.join(out_dir, "melodic.ica", "melodic_mix")
    mc = utils.load_motpars(mc, source=mc_source)
    features_df["max_RP_corr"], metric_metadata = features.feature_time_series(
        mel_mix,
        mc,
        metric_metadata,
    )

    LGR.info("  - extracting the High-frequency content feature")
    mel_FT_mix = op.join(out_dir, "melodic.ica", "melodic_FTmix")
    features_df["HFC"], metric_metadata = features.feature_frequency(
        mel_FT_mix,
        TR,
        metric_metadata,
    )
=======
    features_df["edge_fract"], features_df["csf_fract"] = features.feature_spatial(
        component_maps
    )

    LGR.info("  - extracting the Maximum RP correlation feature")
    features_df["max_RP_corr"] = features.feature_time_series(mixing, motion_params)

    LGR.info("  - extracting the High-frequency content feature")
    # Should probably check that the frequencies match up with MELODIC's outputs
    mel_FT_mix, FT_freqs = utils.get_spectrum(mixing, TR)
    features_df["HFC"] = features.feature_frequency(mel_FT_mix, TR)
>>>>>>> f6def491

    LGR.info("  - classification")
    motion_ICs = utils.classification(features_df, out_dir, metric_metadata)

    if generate_plots:
        from . import plotting

        plotting.classification_plot(
            op.join(out_dir, "desc-AROMA_metrics.tsv"), out_dir
        )

    if den_type != "no":
        LGR.info("Step 3) Data denoising")
        utils.denoising(in_file, out_dir, mixing, den_type, motion_ICs)

    LGR.info("Finished")<|MERGE_RESOLUTION|>--- conflicted
+++ resolved
@@ -167,42 +167,27 @@
     LGR.info("  - extracting the CSF & Edge fraction features")
     metric_metadata = {}
     features_df = pd.DataFrame()
-<<<<<<< HEAD
     (
         features_df["edge_fract"],
         features_df["csf_fract"],
         metric_metadata
-    ) = features.feature_spatial(mel_IC_MNI, metric_metadata)
+    ) = features.feature_spatial(component_maps, metric_metadata)
 
     LGR.info("  - extracting the Maximum RP correlation feature")
-    mel_mix = op.join(out_dir, "melodic.ica", "melodic_mix")
-    mc = utils.load_motpars(mc, source=mc_source)
     features_df["max_RP_corr"], metric_metadata = features.feature_time_series(
-        mel_mix,
-        mc,
+        mixing,
+        motion_params,
         metric_metadata,
     )
 
     LGR.info("  - extracting the High-frequency content feature")
-    mel_FT_mix = op.join(out_dir, "melodic.ica", "melodic_FTmix")
+    # Should probably check that the frequencies match up with MELODIC's outputs
+    mel_FT_mix, FT_freqs = utils.get_spectrum(mixing, TR)
     features_df["HFC"], metric_metadata = features.feature_frequency(
         mel_FT_mix,
         TR,
         metric_metadata,
     )
-=======
-    features_df["edge_fract"], features_df["csf_fract"] = features.feature_spatial(
-        component_maps
-    )
-
-    LGR.info("  - extracting the Maximum RP correlation feature")
-    features_df["max_RP_corr"] = features.feature_time_series(mixing, motion_params)
-
-    LGR.info("  - extracting the High-frequency content feature")
-    # Should probably check that the frequencies match up with MELODIC's outputs
-    mel_FT_mix, FT_freqs = utils.get_spectrum(mixing, TR)
-    features_df["HFC"] = features.feature_frequency(mel_FT_mix, TR)
->>>>>>> f6def491
 
     LGR.info("  - classification")
     motion_ICs = utils.classification(features_df, out_dir, metric_metadata)
