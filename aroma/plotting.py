"""Plotting functions for ICA-AROMA."""
import logging
import os

import pandas as pd
import numpy as np
import matplotlib as mpl
import matplotlib.pyplot as plt
import seaborn as sns
import matplotlib.image as mpimg

mpl.use('Agg')
LGR = logging.getLogger(__name__)


def classification_plot(in_file, out_dir):
    """Generate a figure to show classifications.

    Parameters
    ----------
    in_file : str
        Path to tab-delimited file with feature scores and classification.
    out_dir : str
        Output directory.
    """
    assert isinstance(in_file, str)
    df = pd.read_table(in_file)
    motion_components_df = df.loc[df["classification"] == "rejected"]

    # get counts
    n_components = df.shape[0]
    n_motion_components = motion_components_df.shape[0]
    LGR.info('Found', n_motion_components, 'head motion-related components in a total of',
             n_components, 'components.')

    # add dummy components if needed, this is just for making the plots look nice
    if n_motion_components < 3:
        temp_df = pd.DataFrame(
            {
                "classification": ["rejected", "rejected", "rejected"],
                "max_RP_corr": [1.0, 1.0, 1.0],
                "edge_fract": [1.0, 1.0, 1.0],
                "HFC": [0.0, 0.0, 0.0],
                "csf_fract": [0.0, 0.0, 0.0],
            }
        )
        df = df.append(temp_df, ignore_index=True)

    if df.loc[df["classification"] == "accepted"].shape[0] < 3:
        temp_df = pd.DataFrame(
            {
                "classification": ["accepted", "accepted", "accepted"],
                "max_RP_corr": [0.0, 0.0, 0.0],
                "edge_fract": [0.0, 0.0, 0.0],
                "HFC": [0.0, 0.0, 0.0],
                "csf_fract": [0.0, 0.0, 0.0],
            }
        )
        df = df.append(temp_df, ignore_index=True)

    # rename columns
    df = df.rename(
        columns={
            "classification": "Motion",
            "max_RP_corr": "RP",
            "edge_fract": "Edge",
            "HFC": "Freq",
            "csf_fract": "CSF",
        }
    )
    df["classification"] = df["classification"].map(
        {"rejected": "True", "accepted": "False"}
    )

    # Make pretty figure
    # styling
    sns.set_style("white")
    colortrue = "#FFBF17"
    colorfalse = "#69A00A"
    # plot Edge/RP relationship
    # obtain projection line
    hyp = np.array([-19.9751070082159, 9.95127547670627, 24.8333160239175])
    a = -hyp[1] / hyp[2]
    xx = np.linspace(0, 1)
    yy = a * xx - hyp[0] / hyp[2]
    # create aux figure
    h = sns.jointplot(x="RP",
                      y="Edge",
                      data=df,
                      hue=df['Motion'],
                      kind='scatter',
                      palette=[colortrue, colorfalse],
                      hue_order=['True', 'False'],
                      xlim=[0, 1],
                      ylim=[0, 1])
    h.set_axis_labels('Maximum RP Correlation', 'Edge Fraction', fontsize=14, labelpad=10)
    h.ax_joint.set_xticks(np.arange(0, 1.2, 0.2))
    h.ax_joint.set_yticks(np.arange(0, 1.2, 0.2))
    h.ax_joint.tick_params(axis='both', labelsize=12)
    h.ax_joint.plot(xx, yy, '.', color="k", markersize=1)
    h.savefig(os.path.join(out_dir, 'aux_fig.png'),
              bbox_inches='tight', dpi=300)
    # create figure
    fig, (ax1, ax2, ax3) = plt.subplots(1, 3, figsize=[12, 4])

    # define subplots
    # Edge/RP

    # plot Freq
    sns.boxplot(
        x="Motion",
        y="Freq",
        data=df,
        ax=ax2,
        palette=[colortrue, colorfalse],
        order=["True", "False"],
    )
    ax2.hlines(0.35, -1, 2, zorder=0, linestyles="dotted", linewidth=0.5)
    ax2.set_ylim([0, 1])
    ax2.set_xlabel("Classification", fontsize=14, labelpad=10)
    ax2.set_ylabel("High-Frequency Content", fontsize=14)
    ax2.set_xticklabels(["Motion", "Other"])
    ax2.tick_params(axis="both", labelsize=12)
    sns.despine(ax=ax2)

    # plot CSF
    sns.boxplot(
        x="Motion",
        y="CSF",
        data=df,
        ax=ax3,
        palette=[colortrue, colorfalse],
        order=["True", "False"],
    )
    ax3.hlines(0.1, -1, 2, zorder=0, linestyles="dotted", linewidth=0.5)
    ax3.set_ylim([0, 1])
    ax3.set_xlabel("Classification", fontsize=14, labelpad=10)
    ax3.set_ylabel("CSF Fraction", fontsize=14)
    ax3.set_xticklabels(["Motion", "Other"])
    ax3.tick_params(axis="both", labelsize=12)
    sns.despine(ax=ax3)

    # plot Edge/RP relationship
    # obtain projection line
<<<<<<< HEAD
    aux_img = mpimg.imread(os.path.join(out_dir, 'aux_fig.png'))
    ax1.imshow(aux_img)
    ax1.axis('off')
    fig.tight_layout()
=======
    hyp = np.array([-19.9751070082159, 9.95127547670627, 24.8333160239175])
    a = -hyp[1] / hyp[2]
    xx = np.linspace(0, 1)
    yy = a * xx - hyp[0] / hyp[2]
    # plot scatter and line
    if len(df) > 100:
        sizemarker = 6
    else:
        sizemarker = 10
    ax1.scatter(
        x="RP",
        y="Edge",
        data=df.loc[df["Motion"] == "False"],
        color=colorfalse,
        s=sizemarker,
    )
    # plot true ones on top to see how much the go over the border
    # this gives an indication for how many were selected using the
    # two other features
    ax1.scatter(
        x="RP",
        y="Edge",
        data=df.loc[df["Motion"] == "True"],
        color=colortrue,
        s=sizemarker,
    )
    # add decision boundary
    ax1.plot(xx, yy, ".", color="k", markersize=1)
    # styling
    ax1.set_ylim([0, 1])
    ax1.set_xlim([0, 1])
    ax1.set_xlabel("Maximum RP Correlation", fontsize=14, labelpad=10)
    ax1.set_ylabel("Edge Fraction", fontsize=14)
    ax1.set_xticks(np.arange(0, 1.2, 0.2))
    ax1.set_yticks(np.arange(0, 1.2, 0.2))
    ax1.tick_params(axis="both", labelsize=12)

    # plot distributions
    # RP
    sns.distplot(
        df.loc[df["Motion"] == "True", "RP"],
        ax=ax1t,
        color=colortrue,
        hist_kws={"alpha": 0.2},
    )
    sns.distplot(
        df.loc[df["Motion"] == "False", "RP"],
        ax=ax1t,
        color=colorfalse,
        hist_kws={"alpha": 0.2},
    )
    ax1t.set_xlim([0, 1])

    # Edge
    sns.distplot(
        df.loc[df["Motion"] == "True", "Edge"],
        ax=ax1r,
        vertical=True,
        color=colortrue,
        hist_kws={"alpha": 0.2},
    )
    sns.distplot(
        df.loc[df["Motion"] == "False", "Edge"],
        ax=ax1r,
        vertical=True,
        color=colorfalse,
        hist_kws={"alpha": 0.2},
    )
    ax1r.set_ylim([0, 1])

    # cosmetics
    for myax in [ax1t, ax1r]:
        myax.set_xticks([])
        myax.set_yticks([])
        myax.set_xlabel("")
        myax.set_ylabel("")
        myax.spines["right"].set_visible(False)
        myax.spines["top"].set_visible(False)
        myax.spines["bottom"].set_visible(False)
        myax.spines["left"].set_visible(False)
>>>>>>> 59a21be6

    # bring tickmarks back
    for myax in fig.get_axes():
        myax.tick_params(which="major", direction="in", length=3)

    # add figure title
<<<<<<< HEAD
    fig.suptitle('Component Assessment', fontsize=20, y=1.08)
=======
    plt.suptitle("Component Assessment", fontsize=20)
>>>>>>> 59a21be6

    # outtakes
    plt.savefig(
        os.path.join(out_dir, "ICA_AROMA_component_assessment.svg"),
        bbox_inches="tight",
        dpi=300,
    )<|MERGE_RESOLUTION|>--- conflicted
+++ resolved
@@ -142,104 +142,17 @@
 
     # plot Edge/RP relationship
     # obtain projection line
-<<<<<<< HEAD
     aux_img = mpimg.imread(os.path.join(out_dir, 'aux_fig.png'))
     ax1.imshow(aux_img)
     ax1.axis('off')
     fig.tight_layout()
-=======
-    hyp = np.array([-19.9751070082159, 9.95127547670627, 24.8333160239175])
-    a = -hyp[1] / hyp[2]
-    xx = np.linspace(0, 1)
-    yy = a * xx - hyp[0] / hyp[2]
-    # plot scatter and line
-    if len(df) > 100:
-        sizemarker = 6
-    else:
-        sizemarker = 10
-    ax1.scatter(
-        x="RP",
-        y="Edge",
-        data=df.loc[df["Motion"] == "False"],
-        color=colorfalse,
-        s=sizemarker,
-    )
-    # plot true ones on top to see how much the go over the border
-    # this gives an indication for how many were selected using the
-    # two other features
-    ax1.scatter(
-        x="RP",
-        y="Edge",
-        data=df.loc[df["Motion"] == "True"],
-        color=colortrue,
-        s=sizemarker,
-    )
-    # add decision boundary
-    ax1.plot(xx, yy, ".", color="k", markersize=1)
-    # styling
-    ax1.set_ylim([0, 1])
-    ax1.set_xlim([0, 1])
-    ax1.set_xlabel("Maximum RP Correlation", fontsize=14, labelpad=10)
-    ax1.set_ylabel("Edge Fraction", fontsize=14)
-    ax1.set_xticks(np.arange(0, 1.2, 0.2))
-    ax1.set_yticks(np.arange(0, 1.2, 0.2))
-    ax1.tick_params(axis="both", labelsize=12)
-
-    # plot distributions
-    # RP
-    sns.distplot(
-        df.loc[df["Motion"] == "True", "RP"],
-        ax=ax1t,
-        color=colortrue,
-        hist_kws={"alpha": 0.2},
-    )
-    sns.distplot(
-        df.loc[df["Motion"] == "False", "RP"],
-        ax=ax1t,
-        color=colorfalse,
-        hist_kws={"alpha": 0.2},
-    )
-    ax1t.set_xlim([0, 1])
-
-    # Edge
-    sns.distplot(
-        df.loc[df["Motion"] == "True", "Edge"],
-        ax=ax1r,
-        vertical=True,
-        color=colortrue,
-        hist_kws={"alpha": 0.2},
-    )
-    sns.distplot(
-        df.loc[df["Motion"] == "False", "Edge"],
-        ax=ax1r,
-        vertical=True,
-        color=colorfalse,
-        hist_kws={"alpha": 0.2},
-    )
-    ax1r.set_ylim([0, 1])
-
-    # cosmetics
-    for myax in [ax1t, ax1r]:
-        myax.set_xticks([])
-        myax.set_yticks([])
-        myax.set_xlabel("")
-        myax.set_ylabel("")
-        myax.spines["right"].set_visible(False)
-        myax.spines["top"].set_visible(False)
-        myax.spines["bottom"].set_visible(False)
-        myax.spines["left"].set_visible(False)
->>>>>>> 59a21be6
 
     # bring tickmarks back
     for myax in fig.get_axes():
         myax.tick_params(which="major", direction="in", length=3)
 
     # add figure title
-<<<<<<< HEAD
     fig.suptitle('Component Assessment', fontsize=20, y=1.08)
-=======
-    plt.suptitle("Component Assessment", fontsize=20)
->>>>>>> 59a21be6
 
     # outtakes
     plt.savefig(
