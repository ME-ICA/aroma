<<<<<<< HEAD
"""Integration tests for aroma."""
=======
>>>>>>> f6def491
from os.path import isfile, join, split

import numpy as np
import pandas as pd
import pytest
from aroma.aroma import aroma_workflow
from aroma.tests.utils import get_tests_resource_path


def test_integration(skip_integration, nilearn_data):
    """Perform integration test."""
    if skip_integration:
        pytest.skip("Skipping integration test")

    resources_path = get_tests_resource_path()

    # Obtain test path
    test_path, _ = split(nilearn_data.func[0])

    # Create output path
    out_path = join(test_path, "out")

    # Read confounds
    confounds = pd.read_csv(nilearn_data.confounds[0], sep="\t")

    # Extract motion parameters from confounds
    mc = confounds[["rot_x", "rot_y", "rot_z", "trans_x", "trans_y", "trans_z"]]
    mc_path = join(test_path, "mc.txt")
    mc.to_csv(mc_path, sep="\t", index=False, header=None)

    mixing = join(resources_path, "melodic_mix")
    component_maps = join(resources_path, "melodic_IC_thr_MNI2mm.nii.gz")

    aroma_workflow(
        in_file=nilearn_data.func[0],
        mixing=mixing,
        component_maps=component_maps,
        mc=mc_path,
        out_dir=out_path,
        TR=2,
        den_type="nonaggr",
        generate_plots=False,
        overwrite=True,
    )

    # Make sure files are generated
    assert isfile(join(out_path, "desc-AROMA_metrics.tsv"))
    assert isfile(join(out_path, "classified_motion_ICs.txt"))
    assert isfile(join(out_path, "denoised_func_data_nonaggr.nii.gz"))
<<<<<<< HEAD
    assert isfile(join(out_path, "mask.nii.gz"))
    assert isfile(join(out_path, "melodic_IC_thr.nii.gz"))
    assert isfile(join(out_path, "melodic_IC_thr_MNI2mm.nii.gz"))
=======
    assert isfile(join(out_path, "feature_scores.tsv"))
>>>>>>> f6def491

    # Load classification overview file
    true_classification_overview = pd.read_table(
        join(resources_path, "classification_overview.txt"),
        index_col="IC",
    )
    classification_overview = pd.read_table(
        join(out_path, "desc-AROMA_metrics.tsv"),
        index_col="IC",
    )

    # Check classifications
    assert (
        true_classification_overview["classification"].tolist()
        == classification_overview["classification"].tolist()
    )

    #  Check feature scores
    f_scores = classification_overview[["edge_fract", "csf_fract", "max_RP_corr", "HFC"]]
    f_true = true_classification_overview[["edge_fract", "csf_fract", "max_RP_corr", "HFC"]]
    assert np.allclose(f_true.values, f_scores.values, atol=0.9)

    # Check motion ICs
    mot_ics = np.loadtxt(join(out_path, "classified_motion_ICs.txt"), delimiter=",")
    true_mot_ics = np.loadtxt(
        join(resources_path, "classified_motion_ICs.txt"), delimiter=","
    )
    assert np.allclose(true_mot_ics[:4], mot_ics[:4])<|MERGE_RESOLUTION|>--- conflicted
+++ resolved
@@ -1,7 +1,4 @@
-<<<<<<< HEAD
 """Integration tests for aroma."""
-=======
->>>>>>> f6def491
 from os.path import isfile, join, split
 
 import numpy as np
@@ -51,13 +48,10 @@
     assert isfile(join(out_path, "desc-AROMA_metrics.tsv"))
     assert isfile(join(out_path, "classified_motion_ICs.txt"))
     assert isfile(join(out_path, "denoised_func_data_nonaggr.nii.gz"))
-<<<<<<< HEAD
     assert isfile(join(out_path, "mask.nii.gz"))
     assert isfile(join(out_path, "melodic_IC_thr.nii.gz"))
     assert isfile(join(out_path, "melodic_IC_thr_MNI2mm.nii.gz"))
-=======
     assert isfile(join(out_path, "feature_scores.tsv"))
->>>>>>> f6def491
 
     # Load classification overview file
     true_classification_overview = pd.read_table(
