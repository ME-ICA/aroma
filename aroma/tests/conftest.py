--- conflicted
+++ resolved
@@ -66,18 +66,13 @@
 
 
 @pytest.fixture
-<<<<<<< HEAD
-def featurespath():
-    return os.path.join(os.path.dirname(aroma.__file__), "tests", "data", "features_test")
-=======
 def base_test_path():
-    return op.join(op.dirname(aroma.__file__), 'tests', 'data')
+    return op.join(op.dirname(aroma.__file__), "tests", "data")
 
 
 @pytest.fixture
 def featurespath(base_test_path):
-    return op.join(base_test_path, 'features_test')
->>>>>>> 82f281cf
+    return op.join(base_test_path, "features_test")
 
 
 @pytest.fixture
