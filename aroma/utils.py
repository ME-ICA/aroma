"""Utility functions for ICA-AROMA."""
import logging
import os
import os.path as op
import shutil

import nibabel as nib
import numpy as np
from nilearn import image, masking

LGR = logging.getLogger(__name__)


def runICA(fsl_dir, in_file, out_dir, mel_dir_in, mask, dim, TR):
    """Run MELODIC and merge the thresholded ICs into a single 4D nifti file.

    Parameters
    ----------
    fsl_dir : str
        Full path of the bin-directory of FSL
    in_file : str
        Full path to the fMRI data file (nii.gz) on which MELODIC
        should be run
    out_dir : str
        Full path of the output directory
    mel_dir_in : str or None
        Full path of the MELODIC directory in case it has been run
        before, otherwise None.
    mask : str
        Full path of the mask to be applied during MELODIC
    dim : int
        Dimensionality of ICA
    TR : float
        TR (in seconds) of the fMRI data

    Output
    ------
    melodic.ica/: MELODIC directory
    melodic_IC_thr.nii.gz: Merged file containing the mixture modeling
                           thresholded Z-statistical maps located in
                           melodic.ica/stats/
    """
    # Define the 'new' MELODIC directory and predefine some associated files
    mel_dir = op.join(out_dir, "melodic.ica")
    mel_IC = op.join(mel_dir, "melodic_IC.nii.gz")
    mel_IC_mix = op.join(mel_dir, "melodic_mix")
    mel_IC_thr = op.join(out_dir, "melodic_IC_thr.nii.gz")

    # When a MELODIC directory is specified,
    # check whether all needed files are present.
    # Otherwise... run MELODIC again
<<<<<<< HEAD
    if (
        mel_dir_in
        and op.isfile(op.join(mel_dir_in, "melodic_IC.nii.gz"))
        and op.isfile(op.join(mel_dir_in, "melodic_FTmix"))
        and op.isfile(op.join(mel_dir_in, "melodic_mix"))
    ):
        print("  - The existing/specified MELODIC directory will be used.")
=======
    if (mel_dir_in and op.isfile(op.join(mel_dir_in, 'melodic_IC.nii.gz'))
            and op.isfile(op.join(mel_dir_in, 'melodic_FTmix'))
            and op.isfile(op.join(mel_dir_in, 'melodic_mix'))):
        LGR.info('  - The existing/specified MELODIC directory will be used.')
>>>>>>> 59c0a933

        # If a 'stats' directory is present (contains thresholded spatial maps)
        # create a symbolic link to the MELODIC directory.
        # Otherwise create specific links and
        # run mixture modeling to obtain thresholded maps.
        if op.isdir(op.join(mel_dir_in, "stats")):
            os.symlink(mel_dir_in, mel_dir)
        else:
<<<<<<< HEAD
            print(
                "  - The MELODIC directory does not contain the required "
                "'stats' folder. Mixture modeling on the Z-statistical "
                "maps will be run."
            )
=======
            LGR.warning("  - The MELODIC directory does not contain the "
                        "required 'stats' folder. Mixture modeling on the "
                        "Z-statistical maps will be run.")
>>>>>>> 59c0a933

            # Create symbolic links to the items in the specified melodic
            # directory
            os.makedirs(mel_dir)
            for item in os.listdir(mel_dir_in):
                os.symlink(op.join(mel_dir_in, item), op.join(mel_dir, item))

            # Run mixture modeling
<<<<<<< HEAD
            melodic_command = (
                "{0} --in={1} --ICs={1} --mix={2} --out_dir={3} "
                "--0stats --mmthresh=0.5"
            ).format(
                op.join(fsl_dir, "melodic"),
                mel_IC,
                mel_IC_mix,
                mel_dir,
            )
=======
            melodic_command = ("{0} --in={1} --ICs={1} --mix={2} "
                               "--out_dir={3} --0stats --mmthresh=0.5").format(
                                    op.join(fsl_dir, 'melodic'),
                                    mel_IC,
                                    mel_IC_mix,
                                    mel_dir,
                               )
>>>>>>> 59c0a933
            os.system(melodic_command)
    else:
        # If a melodic directory was specified, display that it did not
        # contain all files needed for ICA-AROMA (or that the directory
        # does not exist at all)
        if mel_dir_in:
            if not op.isdir(mel_dir_in):
<<<<<<< HEAD
                print(
                    "  - The specified MELODIC directory does not exist. "
                    "MELODIC will be run separately."
                )
            else:
                print(
                    "  - The specified MELODIC directory does not contain "
                    "the required files to run ICA-AROMA. MELODIC will be "
                    "run separately."
                )
=======
                LGR.warning('  - The specified MELODIC directory does not '
                            'exist. MELODIC will be run separately.')
            else:
                LGR.warning('  - The specified MELODIC directory does not '
                            'contain the required files to run ICA-AROMA. '
                            'MELODIC will be run separately.')
>>>>>>> 59c0a933

        # Run MELODIC
        melodic_command = (
            "{0} --in={1} --outdir={2} --mask={3} --dim={4} "
            "--Ostats --nobet --mmthresh=0.5 --report "
            "--tr={5}"
        ).format(op.join(fsl_dir, "melodic"), in_file, mel_dir, mask, dim, TR)
        os.system(melodic_command)

    # Get number of components
    mel_IC_img = nib.load(mel_IC)
    nr_ICs = mel_IC_img.shape[3]

    # Merge mixture modeled thresholded spatial maps. Note! In case that
    # mixture modeling did not converge, the file will contain two spatial
    # maps. The latter being the results from a simple null hypothesis test.
    # In that case, this map will have to be used (first one will be empty).
    zstat_imgs = []
    for i in range(1, nr_ICs + 1):
        # Define thresholded zstat-map file
        z_temp = op.join(mel_dir, "stats", "thresh_zstat{0}.nii.gz".format(i))

        # Get number of volumes in component's thresholded image
        z_temp_img = nib.load(z_temp)
        if z_temp_img.ndim == 4:
            len_IC = z_temp_img.shape[3]
            # Extract last spatial map within the thresh_zstat file
            zstat_img = image.index_img(z_temp_img, len_IC - 1)
        else:
            zstat_img = z_temp_img

        zstat_imgs.append(zstat_img)

    # Merge to 4D
    zstat_4d_img = image.concat_imgs(zstat_imgs)

    # Apply the mask to the merged image (in case a melodic-directory was
    # predefined and run with a different mask)
    zstat_4d_img = image.math_img(
        "stat * mask[:, :, :, None]", stat=zstat_4d_img, mask=mask
    )
    zstat_4d_img.to_filename(mel_IC_thr)


def register2MNI(fsl_dir, in_file, out_file, affmat, warp):
    """Register an image (or time-series of images) to MNI152 T1 2mm.

    If no affmat is defined, it only warps (i.e. it assumes that the data has
    been registered to the structural scan associated with the warp-file
    already). If no warp is defined either, it only resamples the data to 2mm
    isotropic if needed (i.e. it assumes that the data has been registered to
    a MNI152 template). In case only an affmat file is defined, it assumes that
    the data has to be linearly registered to MNI152 (i.e. the user has a
    reason not to use non-linear registration on the data).

    Parameters
    ----------
    fsl_dir : str
        Full path of the bin-directory of FSL
    in_file : str
        Full path to the data file (nii.gz) which has to be registerd to
        MNI152 T1 2mm
    out_file : str
        Full path of the output file
    affmat : str
        Full path of the mat file describing the linear registration (if data
        is still in native space)
    warp : str
        Full path of the warp file describing the non-linear registration (if
        data has not been registered to MNI152 space yet)

    Output
    ------
    melodic_IC_mm_MNI2mm.nii.gz : merged file containing the mixture modeling
                                  thresholded Z-statistical maps registered to
                                  MNI152 2mm
    """
    # Define the MNI152 T1 2mm template
    fslnobin = fsl_dir.rsplit("/", 2)[0]
    ref = op.join(fslnobin, "data", "standard", "MNI152_T1_2mm_brain.nii.gz")

    # If the no affmat- or warp-file has been specified, assume that the data
    # is already in MNI152 space. In that case only check if resampling to
    # 2mm is needed
    if not affmat and not warp:
        in_img = nib.load(in_file)
        # Get 3D voxel size
        pixdim1, pixdim2, pixdim3 = in_img.header.get_zooms()[:3]

        # If voxel size is not 2mm isotropic, resample the data, otherwise
        # copy the file
        if (pixdim1 != 2) or (pixdim2 != 2) or (pixdim3 != 2):
            os.system(
                " ".join(
                    [
                        op.join(fsl_dir, "flirt"),
                        " -ref " + ref,
                        " -in " + in_file,
                        " -out " + out_file,
                        " -applyisoxfm 2 -interp trilinear",
                    ]
                )
            )
        else:
            os.copyfile(in_file, out_file)

    # If only a warp-file has been specified, assume that the data has already
    # been registered to the structural scan. In that case apply the warping
    # without a affmat
    elif not affmat and warp:
        # Apply warp
        os.system(
            " ".join(
                [
                    op.join(fsl_dir, "applywarp"),
                    "--ref=" + ref,
                    "--in=" + in_file,
                    "--out=" + out_file,
                    "--warp=" + warp,
                    "--interp=trilinear",
                ]
            )
        )

    # If only a affmat-file has been specified perform affine registration to
    # MNI
    elif affmat and not warp:
        os.system(
            " ".join(
                [
                    op.join(fsl_dir, "flirt"),
                    "-ref " + ref,
                    "-in " + in_file,
                    "-out " + out_file,
                    "-applyxfm -init " + affmat,
                    "-interp trilinear",
                ]
            )
        )

    # If both a affmat- and warp-file have been defined, apply the warping
    # accordingly
    else:
        os.system(
            " ".join(
                [
                    op.join(fsl_dir, "applywarp"),
                    "--ref=" + ref,
                    "--in=" + in_file,
                    "--out=" + out_file,
                    "--warp=" + warp,
                    "--premat=" + affmat,
                    "--interp=trilinear",
                ]
            )
        )


def cross_correlation(a, b):
    """Perform cross-correlations between columns of two matrices.

    Parameters
    ----------
    a : (M x X) array_like
        First array to cross-correlate
    b : (N x X) array_like
        Second array to cross-correlate

    Returns
    -------
    correlations : (M x N) array_like
        Cross-correlations of columns of a against columns of b.
    """
    assert a.ndim == b.ndim == 2
    _, ncols_a = a.shape
    # nb variables in columns rather than rows hence transpose
    # extract just the cross terms between cols in a and cols in b
    return np.corrcoef(a.T, b.T)[:ncols_a, ncols_a:]


def classification(features_df, out_dir):
    """Classify components as motion or non-motion based on four features.

    The four features used for classification are: maximum RP correlation,
    high-frequency content, edge-fraction, and CSF-fraction.

    Parameters
    ----------
    features_df : (C x 4) pandas.DataFrame
        DataFrame with the following columns:
        "edge_fract", "csf_fract", "max_RP_corr", and "HFC".
    out_dir : str
        Full path of the output directory

    Returns
    -------
    motion_ICs : array_like
        Array containing the indices of the components identified as motion
        components

    Output
    ------
    classified_motion_ICs.txt : A text file containing the indices of the
                                components identified as motion components
    """
    # Put the feature scores in a text file
    features_df.to_csv(op.join(out_dir, "feature_scores.tsv"), sep="\t", index=False)

    # Classify the ICs as motion or non-motion

    # Define criteria needed for classification (thresholds and
    # hyperplane-parameters)
    THR_CSF = 0.10
    THR_HFC = 0.35
    HYPERPLANE = np.array([-19.9751070082159, 9.95127547670627, 24.8333160239175])

    # Project edge & max_RP_corr feature scores to new 1D space
    x = features_df[["max_RP_corr", "edge_fract"]].values
    proj = HYPERPLANE[0] + np.dot(x.T, HYPERPLANE[1:])

    # Classify the ICs
    is_motion = (
        (features_df["csf_fract"] > THR_CSF)
        | (features_df["HFC"] > THR_HFC)
        | (proj > 0)
    )
    features_df["classification"] = is_motion
    features_df["classification"] = features_df["classification"].map(
        {True: "rejected", False: "accepted"}
    )

    # Put the indices of motion-classified ICs in a text file (starting with 1)
    motion_ICs = features_df[
        "classification", features_df["classification"] == "rejected"
    ].index.values
    with open(op.join(out_dir, "classified_motion_ICs.txt"), "w") as fo:
        out_str = ",".join(motion_ICs.astype(str))
        fo.write(out_str)

    # Create a summary overview of the classification
    features_df.to_csv(
        op.join(out_dir, "classification_overview.txt"), sep="\t", index_label="IC"
    )

    return motion_ICs


def denoising(fsl_dir, in_file, out_dir, mixing, den_type, den_idx):
    """Remove noise components from fMRI data.

    Parameters
    ----------
    fsl_dir : str
        Full path of the bin-directory of FSL
    in_file : str
        Full path to the data file (nii.gz) which has to be denoised
    out_dir : str
        Full path of the output directory
    mixing : str
        Full path of the melodic_mix text file
    den_type : {"aggr", "nonaggr", "both"}
        Type of requested denoising ('aggr': aggressive, 'nonaggr':
        non-aggressive, 'both': both aggressive and non-aggressive
    den_idx : array_like
        Index of the components that should be regressed out

    Output
    ------
    denoised_func_data_<den_type>.nii.gz : The denoised fMRI data
    """
    # Check if denoising is needed (i.e. are there motion components?)
    motion_components_found = den_idx.size > 0

    nonaggr_denoised_file = op.join(out_dir,
                                    "denoised_func_data_nonaggr.nii.gz")
    aggr_denoised_file = op.join(out_dir, "denoised_func_data_aggr.nii.gz")

    if motion_components_found:
        mixing = np.loadtxt(mixing)
        motion_components = mixing[:, den_idx]

        # Create a fake mask to make it easier to reshape the full data to 2D
        img = nib.load(in_file)
        full_mask = nib.Nifti1Image(np.ones(img.shape[:3], int), img.affine)
        data = masking.apply_mask(img, full_mask)  # T x S

        # Non-aggressive denoising of the data using fsl_regfilt
        # (partial regression), if requested
        if den_type in ("nonaggr", "both"):
            # Fit GLM to all components
            betas = np.linalg.lstsq(mixing, data, rcond=None)[0]

            # Denoise the data using the betas from just the bad components.
            pred_data = np.dot(motion_components, betas[den_idx, :])
            data_denoised = data - pred_data

            # Save to file.
            img_denoised = masking.unmask(data_denoised, full_mask)
            img_denoised.to_filename(nonaggr_denoised_file)

        # Aggressive denoising of the data using fsl_regfilt (full regression)
        if den_type in ("aggr", "both"):
            # Denoise the data with the bad components.
            betas = np.linalg.lstsq(motion_components, data, rcond=None)[0]
            pred_data = np.dot(motion_components, betas)
            data_denoised = data - pred_data

            # Save to file.
            img_denoised = masking.unmask(data_denoised, full_mask)
            img_denoised.to_filename(aggr_denoised_file)
    else:
        LGR.warning(
                    "  - None of the components were classified as motion, "
                    "so no denoising is applied (the input file is copied "
                    "as-is)."
        )
        if den_type in ("nonaggr", "both"):
            shutil.copyfile(in_file, nonaggr_denoised_file)

        if den_type in ("aggr", "both"):
            shutil.copyfile(in_file, aggr_denoised_file)


def get_resource_path():
    """Return the path to general resources.

    Returns the path to general resources, terminated with separator.
    Resources are kept outside package folder in "resources".
    Based on function by Yaroslav Halchenko used in Neurosynth Python package.

    Returns
    -------
    resource_path : str
        Absolute path to resources folder.
    """
    return op.abspath(op.join(op.dirname(__file__), "resources") + op.sep)<|MERGE_RESOLUTION|>--- conflicted
+++ resolved
@@ -49,20 +49,13 @@
     # When a MELODIC directory is specified,
     # check whether all needed files are present.
     # Otherwise... run MELODIC again
-<<<<<<< HEAD
     if (
         mel_dir_in
         and op.isfile(op.join(mel_dir_in, "melodic_IC.nii.gz"))
         and op.isfile(op.join(mel_dir_in, "melodic_FTmix"))
         and op.isfile(op.join(mel_dir_in, "melodic_mix"))
     ):
-        print("  - The existing/specified MELODIC directory will be used.")
-=======
-    if (mel_dir_in and op.isfile(op.join(mel_dir_in, 'melodic_IC.nii.gz'))
-            and op.isfile(op.join(mel_dir_in, 'melodic_FTmix'))
-            and op.isfile(op.join(mel_dir_in, 'melodic_mix'))):
         LGR.info('  - The existing/specified MELODIC directory will be used.')
->>>>>>> 59c0a933
 
         # If a 'stats' directory is present (contains thresholded spatial maps)
         # create a symbolic link to the MELODIC directory.
@@ -71,17 +64,9 @@
         if op.isdir(op.join(mel_dir_in, "stats")):
             os.symlink(mel_dir_in, mel_dir)
         else:
-<<<<<<< HEAD
-            print(
-                "  - The MELODIC directory does not contain the required "
-                "'stats' folder. Mixture modeling on the Z-statistical "
-                "maps will be run."
-            )
-=======
             LGR.warning("  - The MELODIC directory does not contain the "
                         "required 'stats' folder. Mixture modeling on the "
                         "Z-statistical maps will be run.")
->>>>>>> 59c0a933
 
             # Create symbolic links to the items in the specified melodic
             # directory
@@ -90,17 +75,6 @@
                 os.symlink(op.join(mel_dir_in, item), op.join(mel_dir, item))
 
             # Run mixture modeling
-<<<<<<< HEAD
-            melodic_command = (
-                "{0} --in={1} --ICs={1} --mix={2} --out_dir={3} "
-                "--0stats --mmthresh=0.5"
-            ).format(
-                op.join(fsl_dir, "melodic"),
-                mel_IC,
-                mel_IC_mix,
-                mel_dir,
-            )
-=======
             melodic_command = ("{0} --in={1} --ICs={1} --mix={2} "
                                "--out_dir={3} --0stats --mmthresh=0.5").format(
                                     op.join(fsl_dir, 'melodic'),
@@ -108,7 +82,6 @@
                                     mel_IC_mix,
                                     mel_dir,
                                )
->>>>>>> 59c0a933
             os.system(melodic_command)
     else:
         # If a melodic directory was specified, display that it did not
@@ -116,25 +89,12 @@
         # does not exist at all)
         if mel_dir_in:
             if not op.isdir(mel_dir_in):
-<<<<<<< HEAD
-                print(
-                    "  - The specified MELODIC directory does not exist. "
-                    "MELODIC will be run separately."
-                )
-            else:
-                print(
-                    "  - The specified MELODIC directory does not contain "
-                    "the required files to run ICA-AROMA. MELODIC will be "
-                    "run separately."
-                )
-=======
                 LGR.warning('  - The specified MELODIC directory does not '
                             'exist. MELODIC will be run separately.')
             else:
                 LGR.warning('  - The specified MELODIC directory does not '
                             'contain the required files to run ICA-AROMA. '
                             'MELODIC will be run separately.')
->>>>>>> 59c0a933
 
         # Run MELODIC
         melodic_command = (
