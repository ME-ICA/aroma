--- conflicted
+++ resolved
@@ -68,9 +68,7 @@
     if isinstance(metric_metadata, dict):
         metric_metadata["classification"] = {
             "LongName": "Component classification",
-            "Description": (
-                "Classification from the classification procedure."
-            ),
+            "Description": ("Classification from the classification procedure."),
             "Levels": {
                 "accepted": "A component that is determined not to be associated with motion.",
                 "rejected": "A motion-related component.",
@@ -89,8 +87,8 @@
                 "hyperplane": (
                     "After the max_RP_corr and edge_fract values are projected "
                     "to a hyperplane, the projected point is less than zero."
-                )
-            }
+                ),
+            },
         }
 
     # Classify the ICs as motion (rejected) or non-motion (accepted)
@@ -116,18 +114,7 @@
     features_df.loc[rej_hyperplane, "rationale"] += "hyperplane;"
 
     # Classify the ICs
-<<<<<<< HEAD
     is_motion = (features_df["csf_fract"] > THR_CSF) | (features_df["HFC"] > THR_HFC) | (proj > 0)
-    features_df["classification"] = is_motion
-    features_df["classification"] = features_df["classification"].map(
-        {True: "rejected", False: "accepted"}
-    )
-=======
-    is_motion = (
-        (features_df["csf_fract"] > THR_CSF)
-        | (features_df["HFC"] > THR_HFC)
-        | (proj > 0)
-    )
     assert np.array_equal(is_motion, (features_df["classification"] == "rejected").values)
 
     # Reorder columns and remove trailing semicolons
@@ -154,7 +141,6 @@
     -------
     motion_ICs : array_like
         Array containing the indices of the components identified as motion components.
->>>>>>> 82f281cf
 
     Output
     ------
@@ -172,16 +158,12 @@
         fo.write(out_str)
 
     # Create a summary overview of the classification
-<<<<<<< HEAD
-    features_df.to_csv(op.join(out_dir, "classification_overview.txt"), sep="\t", index_label="IC")
-=======
     out_file = op.join(out_dir, "desc-AROMA_metrics.tsv")
     features_df.to_csv(out_file, sep="\t", index_label="IC")
 
     if isinstance(metric_metadata, dict):
         with open(op.join(out_dir, "desc-AROMA_metrics.json"), "w") as fo:
             json.dump(metric_metadata, fo, sort_keys=True, indent=4)
->>>>>>> 82f281cf
 
     return motion_ICs
 
@@ -210,13 +192,8 @@
     # Check if denoising is needed (i.e. are there motion components?)
     motion_components_found = den_idx.size > 0
 
-<<<<<<< HEAD
-    nonaggr_denoised_file = op.join(out_dir, "denoised_func_data_nonaggr.nii.gz")
-    aggr_denoised_file = op.join(out_dir, "denoised_func_data_aggr.nii.gz")
-=======
     nonaggr_denoised_file = op.join(out_dir, "desc-smoothAROMAnonaggr_bold.nii.gz")
     aggr_denoised_file = op.join(out_dir, "desc-smoothAROMAaggr_bold.nii.gz")
->>>>>>> 82f281cf
 
     if motion_components_found:
         motion_components = mixing[:, den_idx]
@@ -269,12 +246,11 @@
     This places "rationale" and "classification" at the end and
     removes trailing semicolons from rationale column.
     """
-    cols_at_end = ['classification', 'rationale']
+    cols_at_end = ["classification", "rationale"]
     comptable = comptable[
-        [c for c in comptable if c not in cols_at_end]
-        + [c for c in cols_at_end if c in comptable]
+        [c for c in comptable if c not in cols_at_end] + [c for c in cols_at_end if c in comptable]
     ]
-    comptable['rationale'] = comptable['rationale'].str.rstrip(';')
+    comptable["rationale"] = comptable["rationale"].str.rstrip(";")
     return comptable
 
 
